--- conflicted
+++ resolved
@@ -2,667 +2,11 @@
 from psycopg2 import Error
 from datetime import datetime, timedelta
 from decimal import Decimal
-<<<<<<< HEAD
 
-from relatorio import menu_relatorios
-from venda import menu_vendas
-=======
+import relatorio
+import venda
 import clientes
 import produtos
-
-############################################################################################################
-# MÉTODOS DE VALIDAÇÃO DE VENDAS
-############################################################################################################
-
-def validar_forma_pagamento(forma):
-    """
-    Valida se a forma de pagamento é válida.
-
-    Critérios:
-    - Deve ser 'PIX' ou 'DINHEIRO' (case insensitive).
-
-    Args:
-        forma (str): Forma de pagamento a ser validada.
-
-    Returns:
-        bool: True se a forma de pagamento for válida, False caso contrário.
-    """
-    return forma.upper() in ['PIX', 'DINHEIRO']
-
-
-def buscar_venda_por_id(venda_id):
-    """
-    Busca uma venda pelo ID no banco de dados.
-
-    Args:
-        venda_id (int): ID da venda a ser buscada.
-
-    Returns:
-        tuple or None: Dados da venda se encontrada, ou None se não encontrada ou em caso de erro.
-    """
-    try:
-        cursor = conn.cursor()
-        cursor.execute("""
-            SELECT v.id, c.nome, v.valor_total, v.data_venda, v.forma_pagamento
-            FROM vendas v
-            JOIN clientes c ON v.cliente_matricula = c.matricula
-            WHERE v.id = %s
-        """, (venda_id,))
-        venda = cursor.fetchone()
-        return venda
-    except Error as e:
-        print(f"Erro ao buscar venda: {e}")
-        return None
-    finally:
-        if cursor:
-            cursor.close()
-
-
-def verificar_estoque_suficiente(id_produto, quantidade):
-    """
-    Verifica se há estoque suficiente para o produto.
-
-    Args:
-        id_produto (int): ID do produto a ser verificado.
-        quantidade (int): Quantidade desejada.
-
-    Returns:
-        bool: True se houver estoque suficiente, False caso contrário.
-    """
-    try:
-        cursor = conn.cursor()
-        cursor.execute("""
-            SELECT quantidade FROM produtos WHERE id = %s
-        """, (id_produto,))
-        resultado = cursor.fetchone()
-        return resultado and resultado[0] >= quantidade
-    except Error as e:
-        print(f"Erro ao verificar estoque: {e}")
-        return False
-    finally:
-        if cursor:
-            cursor.close()
-
-############################################################################################################
-# MÉTODOS CRUD DE VENDAS
-############################################################################################################
-
-def registrar_venda():
-    """
-    Registra uma nova venda com validação de dados e tratamento correto de tipos numéricos.
-
-    Fluxo:
-    - Solicita matrícula do cliente e valida.
-    - Solicita forma de pagamento e valida.
-    - Permite adicionar itens à venda, validando produto e quantidade.
-    - Calcula o total da venda e aplica desconto para sócios.
-    - Insere a venda e os itens no banco de dados.
-
-    Returns:
-        int or None: ID da venda registrada, ou None em caso de erro ou cancelamento.
-    """
-    print("\n--- Registro de Nova Venda ---")
-    
-    # Validação do cliente
-    while True:
-        matricula = input("Matrícula do cliente: ").strip()
-        cliente = buscar_cliente_por_matricula(matricula)
-        
-        if not cliente:
-            print("Cliente não encontrado!")
-            continuar = input("Deseja tentar novamente? (S/N): ").upper()
-            if continuar != 'S':
-                return None
-            continue
-        
-        print(f"\nCliente: {cliente[1]} ({'Sócio' if cliente[4] else 'Não-sócio'})")
-        break
-    
-    # Validação da forma de pagamento
-    while True:
-        forma_pagamento = input("\nForma de pagamento (PIX/DINHEIRO): ").strip().upper()
-        if not validar_forma_pagamento(forma_pagamento):
-            print("Forma de pagamento inválida! Escolha entre PIX ou DINHEIRO.")
-            continue
-        break
-    
-    # Cadastro dos itens da venda
-    itens = []
-    while True:
-        print("\n--- Adicionar Item à Venda ---")
-        listar_produtos()
-        
-        # Validação do produto
-        while True:
-            id_produto = input("\nID do produto (ou 0 para finalizar): ").strip()
-            if id_produto == "0":
-                break
-            
-            if not id_produto.isdigit():
-                print("ID inválido! Deve ser um número.")
-                continue
-            
-            produto = buscar_produto_por_id(id_produto)
-            if not produto:
-                print("Produto não encontrado!")
-                continue
-            
-            print(f"\nProduto selecionado: {produto[1]}")
-            print(f"Preço unitário: R${produto[3]:.2f}")
-            print(f"Estoque disponível: {produto[2]}")
-            break
-        
-        if id_produto == "0":
-            if not itens:
-                print("Nenhum item adicionado à venda. Operação cancelada.")
-                return None
-            break
-        
-        # Validação da quantidade
-        while True:
-            quantidade = input("Quantidade: ").strip()
-            if not validar_quantidade(quantidade):
-                print("Quantidade inválida! Deve ser um número inteiro positivo.")
-                continue
-            
-            quantidade = int(quantidade)
-            if not verificar_estoque_suficiente(id_produto, quantidade):
-                print("Quantidade indisponível em estoque!")
-                continue
-            
-            break
-        
-        # Adiciona item à venda (convertendo preço para Decimal)
-        itens.append({
-            'id_produto': id_produto,
-            'quantidade': quantidade,
-            'preco_unitario': Decimal(str(produto[3]))  # Conversão segura para Decimal
-        })
-        
-        print(f"\nItem adicionado: {produto[1]} - {quantidade}x R${produto[3]:.2f}")
-        continuar = input("Deseja adicionar mais itens? (S/N): ").upper()
-        if continuar != 'S':
-            break
-    
-    # Cálculo do valor total (usando Decimal para todas operações)
-    valor_total = sum(Decimal(item['quantidade']) * item['preco_unitario'] for item in itens)
-    
-    # Resumo da venda
-    print("\n--- Resumo da Venda ---")
-    print(f"Cliente: {cliente[1]}")
-    print(f"Forma de pagamento: {forma_pagamento}")
-    print("\nItens:")
-    for item in itens:
-        produto = buscar_produto_por_id(item['id_produto'])
-        subtotal = Decimal(item['quantidade']) * item['preco_unitario']
-        print(f"- {produto[1]}: {item['quantidade']}x R${item['preco_unitario']:.2f} = R${subtotal:.2f}")
-    
-    print(f"\nTotal da venda: R${valor_total:.2f}")
-    
-    # Aplica desconto para sócios (10%) com tratamento correto de tipos
-    if cliente[4]:  # Se for sócio
-        desconto = valor_total * Decimal('0.10')  # Usando Decimal para o fator de multiplicação
-        valor_total -= desconto
-        print(f"Desconto (sócio): -R${desconto:.2f}")
-        print(f"Total com desconto: R${valor_total:.2f}")
-    
-    # Confirmação
-    confirmacao = input("\nConfirmar venda? (S/N): ").upper()
-    if confirmacao != 'S':
-        print("Venda cancelada!")
-        return None
-    
-    # Registra a venda no banco de dados
-    try:
-        cursor = conn.cursor()
-        
-        # Insere a venda (convertendo para float para o PostgreSQL)
-        cursor.execute("""
-            INSERT INTO vendas (cliente_matricula, valor_total, forma_pagamento)
-            VALUES (%s, %s, %s) RETURNING id
-        """, (matricula, float(valor_total), forma_pagamento))
-        venda_id = cursor.fetchone()[0]
-        
-        # Insere os itens da venda e atualiza estoque
-        for item in itens:
-            cursor.execute("""
-                INSERT INTO itens_venda (id_venda, id_produto, quantidade, valor_unitario)
-                VALUES (%s, %s, %s, %s)
-            """, (venda_id, item['id_produto'], item['quantidade'], float(item['preco_unitario'])))
-            
-            cursor.execute("""
-                UPDATE produtos 
-                SET quantidade = quantidade - %s 
-                WHERE id = %s
-            """, (item['quantidade'], item['id_produto']))
-        
-        conn.commit()
-        print(f"\nVenda registrada com sucesso! ID: {venda_id}")
-        return venda_id
-        
-    except Error as e:
-        conn.rollback()
-        print(f"\nErro ao registrar venda: {e}")
-        return None
-    finally:
-        if cursor:
-            cursor.close()
-
-def listar_vendas():
-    """
-    Lista todas as vendas com opções de filtro robustas.
-    """
-    while True:
-        print("\n--- LISTAGEM DE VENDAS ---")
-        print("Opções de filtro:")
-        print("1. Listar todas as vendas")
-        print("2. Filtrar por período")
-        print("3. Filtrar por cliente")
-        print("4. Voltar ao menu anterior")
-        
-        opcao = input("\nEscolha uma opção: ").strip()
-        
-        if opcao == "1":
-            query = """
-                SELECT v.id, c.nome, v.valor_total, v.data_venda, v.forma_pagamento
-                FROM vendas v
-                JOIN clientes c ON v.cliente_matricula = c.matricula
-                ORDER BY v.data_venda DESC
-                LIMIT 1000
-            """
-            params = ()
-            break
-            
-        elif opcao == "2":
-            print("\n--- FILTRAR POR PERÍODO ---")
-            
-            while True:
-                try:
-                    data_inicio = input("Data inicial (DD/MM/AAAA): ").strip()
-                    data_fim = input("Data final (DD/MM/AAAA): ").strip()
-                    
-                    data_inicio_dt = datetime.strptime(data_inicio, '%d/%m/%Y')
-                    data_fim_dt = datetime.strptime(data_fim, '%d/%m/%Y')
-                    
-                    if data_fim_dt < data_inicio_dt:
-                        print("A data final deve ser maior ou igual à data inicial!")
-                        continue
-                        
-                    if (data_fim_dt - data_inicio_dt) > timedelta(days=365):
-                        print("Período muito longo! O limite é de 1 ano.")
-                        continue
-                        
-                    query = """
-                        SELECT v.id, c.nome, v.valor_total, v.data_venda, v.forma_pagamento
-                        FROM vendas v
-                        JOIN clientes c ON v.cliente_matricula = c.matricula
-                        WHERE v.data_venda BETWEEN %s AND %s
-                        ORDER BY v.data_venda DESC
-                    """
-                    params = (
-                        data_inicio_dt.strftime('%Y-%m-%d'),
-                        data_fim_dt.strftime('%Y-%m-%d')
-                    )
-                    break
-                    
-                except ValueError:
-                    print("Formato de data inválido! Use DD/MM/AAAA.")
-                    continue
-            break
-            
-        elif opcao == "3":
-            print("\n--- FILTRAR POR CLIENTE ---")
-            
-            while True:
-                nome_cliente = input("Nome do cliente (mínimo 3 caracteres): ").strip()
-                
-                if len(nome_cliente) < 3:
-                    print("Por favor, digite pelo menos 3 caracteres para a busca.")
-                    continue
-                    
-                query = """
-                    SELECT v.id, c.nome, v.valor_total, v.data_venda, v.forma_pagamento
-                    FROM vendas v
-                    JOIN clientes c ON v.cliente_matricula = c.matricula
-                    WHERE c.nome ILIKE %s
-                    ORDER BY v.data_venda DESC
-                    LIMIT 200
-                """
-                params = (f"%{nome_cliente}%",)
-                break
-            break
-            
-        elif opcao == "4":
-            return
-            
-        else:
-            print("Opção inválida! Digite um número entre 1 e 4.")
-            continue
-    
-    try:    
-        cursor = conn.cursor()
-        cursor.execute(query, params)
-        vendas = cursor.fetchall()
-        
-        if not vendas:
-            print("\nNenhuma venda encontrada com os critérios selecionados.")
-            return
-            
-        print("\n--- RESULTADOS ---")
-        print(f"Total de vendas encontradas: {len(vendas)}")
-        
-        pagina = 0
-        itens_por_pagina = 10
-        
-        while True:
-            inicio = pagina * itens_por_pagina
-            fim = inicio + itens_por_pagina
-            pagina_atual = vendas[inicio:fim]
-            
-            print(f"\n--- Página {pagina + 1} ---")
-            for venda in pagina_atual:
-                print("\n" + "-" * 50)
-                print(f"ID Venda: {venda[0]}")
-                print(f"Cliente: {venda[1]}")
-                print(f"Valor Total: R${venda[2]:.2f}")
-                print(f"Data/Hora: {venda[3].strftime('%d/%m/%Y %H:%M')}")
-                print(f"Forma Pagamento: {venda[4]}")
-            
-            print("\n" + "-" * 50)
-            
-            if fim >= len(vendas):
-                print("\nFim dos resultados.")
-                break
-                
-            opcao = input("\nPróxima página? (S/N): ").strip().upper()
-            if opcao != 'S':
-                break
-                
-            pagina += 1
-            
-    except Error as e:
-        print(f"\nErro ao acessar o banco de dados: {e}")
-        
-    finally:
-        if cursor:
-            cursor.close()
-
-def detalhar_venda(venda_id):
-    """
-    Exibe os detalhes de uma venda específica, incluindo os itens vendidos.
-
-    Fluxo:
-    - Busca os dados da venda pelo ID.
-    - Exibe informações como cliente, valor total, data e forma de pagamento.
-    - Lista os itens da venda, incluindo nome do produto, quantidade, valor unitário e subtotal.
-
-    Args:
-        venda_id (int): ID da venda a ser detalhada.
-
-    Returns:
-        None
-    """
-    try:
-        cursor = conn.cursor()
-        
-        # Busca dados da venda
-        cursor.execute("""
-            SELECT v.id, c.nome, v.valor_total, v.data_venda, v.forma_pagamento
-            FROM vendas v
-            JOIN clientes c ON v.cliente_matricula = c.matricula
-            WHERE v.id = %s
-        """, (venda_id,))
-        venda = cursor.fetchone()
-        
-        if venda:
-            print(f"\n--- Detalhes da Venda {venda_id} ---")
-            print(f"Cliente: {venda[1]}")
-            print(f"Valor Total: R${venda[2]:.2f}")
-            print(f"Data: {venda[3]}")
-            print(f"Forma de Pagamento: {venda[4]}")
-            
-            # Busca itens da venda
-            cursor.execute("""
-                SELECT p.nome, iv.quantidade, iv.valor_unitario
-                FROM itens_venda iv
-                JOIN produtos p ON iv.id_produto = p.id
-                WHERE iv.id_venda = %s
-            """, (venda_id,))
-            itens = cursor.fetchall()
-            
-            print("\nItens da Venda:")
-            for item in itens:
-                print(f"- {item[0]} | {item[1]}x R${item[2]:.2f} | Subtotal: R${item[1] * item[2]:.2f}")
-        else:
-            print("Venda não encontrada!")
-            
-    except Error as e:
-        print(f"Erro ao buscar venda: {e}")
-    finally:
-        if cursor:
-            cursor.close()
-
-############################################################################################################
-# MÉTODOS CRUD DE RELATÓRIOS
-############################################################################################################
-
-def relatorio_socios():
-    """
-    Gera relatório estatístico sobre sócios com tratamento de erros robusto.
-    
-    Fluxo:
-    1. Conecta ao banco de dados
-    2. Executa query para obter estatísticas
-    3. Formata e exibe resultados
-    4. Trata possíveis erros
-    """
-    try:
-        cursor = conn.cursor()
-        
-        # Query com tratamento de valores nulos
-        cursor.execute("""
-            SELECT 
-                COUNT(*) AS total,
-                COALESCE(SUM(CASE WHEN eh_socio = TRUE THEN 1 ELSE 0 END), 0) AS socios,
-                COALESCE(SUM(CASE WHEN eh_socio = FALSE THEN 1 ELSE 0 END), 0) AS nao_socios,
-                ROUND(
-                    COALESCE(SUM(CASE WHEN eh_socio = TRUE THEN 1 ELSE 0 END), 0) * 100.0 / 
-                    NULLIF(COUNT(*), 0), 
-                2
-                ) AS percentual_socios
-            FROM clientes
-        """)
-        
-        resultado = cursor.fetchone()
-        
-        # Validação dos resultados
-        if not resultado or len(resultado) < 4:
-            print("\nErro: Dados do relatório inconsistentes")
-            return
-        
-        # Formatação do relatório
-        print("\n=== RELATÓRIO DE SÓCIOS ===")
-        print(f"\nTotal de clientes cadastrados: {resultado[0]}")
-        print(f"Quantidade de sócios: {resultado[1]}")
-        print(f"Quantidade de não-sócios: {resultado[2]}")
-        print(f"\nPercentual de sócios: {resultado[3]}%")
-        
-        # Análise adicional
-        if resultado[0] > 0:
-            if resultado[1] == 0:
-                print("\nALERTA: Nenhum sócio cadastrado!")
-            elif resultado[2] == 0:
-                print("\nINFO: Todos os clientes são sócios!")
-        
-    except Error as e:
-        print(f"\nErro ao gerar relatório: {str(e)}")
-    finally:
-        if cursor:
-            cursor.close()
-
-def relatorio_estoque_baixo(limite=5):
-    """
-    Gera relatório de produtos com estoque baixo com validações.
-    
-    Parâmetros:
-        limite (int): Quantidade mínima para considerar estoque baixo (padrão=5)
-    
-    Fluxo:
-    1. Valida parâmetro de limite
-    2. Conecta ao banco
-    3. Executa query com filtro
-    4. Exibe resultados formatados
-    """
-    # Validação do parâmetro
-    try:
-        limite = int(limite)
-        if limite < 1:
-            print("\nErro: O limite deve ser um número positivo")
-            return
-    except ValueError:
-        print("\nErro: O limite deve ser um número inteiro")
-        return
-    
-    try:
-        cursor = conn.cursor()
-        
-        # Query com ordenação por prioridade (estoque mais baixo primeiro)
-        cursor.execute("""
-            SELECT p.id, p.nome, p.quantidade, p.preco,
-                   ROUND(p.preco * p.quantidade, 2) AS valor_total_estoque
-            FROM produtos p
-            WHERE p.quantidade < %s
-            ORDER BY p.quantidade ASC, p.nome ASC
-        """, (limite,))
-        
-        produtos = cursor.fetchall()
-        
-        # Cabeçalho do relatório
-        print(f"\n=== RELATÓRIO DE ESTOQUE BAIXO (< {limite} unidades) ===")
-        
-        if not produtos:
-            print("\nNenhum produto com estoque abaixo do limite.")
-            return
-        
-        # Dados estatísticos
-        cursor.execute("""
-            SELECT 
-                COUNT(*) AS total_produtos,
-                SUM(quantidade) AS total_unidades,
-                ROUND(AVG(quantidade), 2) AS media_estoque,
-                MIN(quantidade) AS menor_estoque
-            FROM produtos
-            WHERE quantidade < %s
-        """, (limite,))
-        
-        stats = cursor.fetchone()
-        
-        # Exibe estatísticas
-        print(f"\nTotal de produtos: {stats[0]}")
-        print(f"Total de unidades em estoque: {stats[1]}")
-        print(f"Média de estoque: {stats[2]} unidades")
-        print(f"Menor estoque: {stats[3]} unidades")
-        
-        # Tabela de produtos
-        print("\nDetalhamento por produto:")
-        print("\n" + "=" * 80)
-        print(f"{'ID':<5} | {'Nome':<30} | {'Estoque':<10} | {'Preço Unit.':<12} | {'Valor Total':<12}")
-        print("-" * 80)
-        
-        for produto in produtos:
-            alerta = "(!)" if produto[2] < 2 else ""  # Alerta para estoque muito baixo
-            print(f"{produto[0]:<5} | {produto[1][:30]:<30} | {produto[2]:<10}{alerta} | R$ {produto[3]:<10.2f} | R$ {produto[4]:<10.2f}")
-        
-        print("=" * 80)
-        print("(!) - Estoque muito baixo (menos de 2 unidades)")
-        
-    except Error as e:
-        print(f"\nErro ao gerar relatório: {str(e)}")
-    finally:
-        if cursor:
-            cursor.close()
-
-############################################################################################################
-# MÉTODOS DE MENU
-############################################################################################################
-
-def menu_vendas():
-    while True:
-        print("\n=== MENU DE VENDAS ===")
-        print("1. Registrar nova venda")
-        print("2. Listar vendas")
-        print("3. Detalhar venda")
-        print("4. Voltar ao menu principal")
-        
-        opcao = input("\nEscolha uma opção: ")
-        
-        if opcao == "1":
-            registrar_venda()
-            
-        elif opcao == "2":
-            listar_vendas()
-            
-        elif opcao == "3":
-            while True:
-                venda_id = input("\nID da venda para detalhar: ").strip()
-                if not venda_id.isdigit():
-                    print("ID inválido! Deve ser um número.")
-                    continue
-                
-                detalhar_venda(venda_id)
-                break
-            
-        elif opcao == "4":
-            break
-            
-        else:
-            print("Opção inválida. Tente novamente.")
-
-def menu_relatorios():
-    """
-    Menu de relatórios com opções validadas.
-    """
-    while True:
-        print("\n=== MENU DE RELATÓRIOS ===")
-        print("1. Relatório de sócios")
-        print("2. Relatório de estoque baixo")
-        print("3. Configurar limite para estoque baixo")
-        print("4. Voltar ao menu principal")
-        
-        opcao = input("\nEscolha uma opção: ").strip()
-        
-        if opcao == "1":
-            relatorio_socios()
-            
-        elif opcao == "2":
-            relatorio_estoque_baixo()
-            
-        elif opcao == "3":
-            while True:
-                try:
-                    novo_limite = input("\nNovo limite para estoque baixo (padrão=5): ").strip()
-                    if not novo_limite:
-                        print("Mantendo o valor padrão (5).")
-                        break
-                    
-                    novo_limite = int(novo_limite)
-                    if novo_limite < 1:
-                        print("O limite deve ser pelo menos 1.")
-                        continue
-                    
-                    print(f"\nConfigurando novo limite para {novo_limite} unidades.")
-                    relatorio_estoque_baixo(novo_limite)
-                    break
-                    
-                except ValueError:
-                    print("Por favor, digite um número inteiro válido.")
-            
-        elif opcao == "4":
-            break
-            
-        else:
-            print("Opção inválida. Digite um número entre 1 e 4.")
->>>>>>> 024f6741
 
 ############################################################################################################
 # MAIN
@@ -689,9 +33,9 @@
             elif opcao == "2":
                 produtos.menu_produtos(conn)
             elif opcao == "3":
-                menu_vendas(conn)
+                venda.menu_vendas(conn)
             elif opcao == "4":
-                menu_relatorios(conn)
+                relatorio.menu_relatorios(conn)
             elif opcao == "5":
                 print("Saindo do sistema...")
                 desconecta(conn)
